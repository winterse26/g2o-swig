// g2o - General Graph Optimization
// Copyright (C) 2011 R. Kuemmerle, G. Grisetti, W. Burgard
// All rights reserved.
//
// Redistribution and use in source and binary forms, with or without
// modification, are permitted provided that the following conditions are
// met:
//
// * Redistributions of source code must retain the above copyright notice,
//   this list of conditions and the following disclaimer.
// * Redistributions in binary form must reproduce the above copyright
//   notice, this list of conditions and the following disclaimer in the
//   documentation and/or other materials provided with the distribution.
//
// THIS SOFTWARE IS PROVIDED BY THE COPYRIGHT HOLDERS AND CONTRIBUTORS "AS
// IS" AND ANY EXPRESS OR IMPLIED WARRANTIES, INCLUDING, BUT NOT LIMITED
// TO, THE IMPLIED WARRANTIES OF MERCHANTABILITY AND FITNESS FOR A
// PARTICULAR PURPOSE ARE DISCLAIMED. IN NO EVENT SHALL THE COPYRIGHT
// HOLDER OR CONTRIBUTORS BE LIABLE FOR ANY DIRECT, INDIRECT, INCIDENTAL,
// SPECIAL, EXEMPLARY, OR CONSEQUENTIAL DAMAGES (INCLUDING, BUT NOT LIMITED
// TO, PROCUREMENT OF SUBSTITUTE GOODS OR SERVICES; LOSS OF USE, DATA, OR
// PROFITS; OR BUSINESS INTERRUPTION) HOWEVER CAUSED AND ON ANY THEORY OF
// LIABILITY, WHETHER IN CONTRACT, STRICT LIABILITY, OR TORT (INCLUDING
// NEGLIGENCE OR OTHERWISE) ARISING IN ANY WAY OUT OF THE USE OF THIS
// SOFTWARE, EVEN IF ADVISED OF THE POSSIBILITY OF SUCH DAMAGE.

#include "sparse_optimizer.h"
#include <Eigen/LU>
#include <fstream>
#include <iomanip>

#include "g2o/stuff/timeutil.h"
#include "g2o/stuff/macros.h"
#include "g2o/stuff/misc.h"

namespace g2o {
  using namespace std;
  using namespace Eigen;

template <typename Traits>
BlockSolver<Traits>::BlockSolver(LinearSolverType* linearSolver) :
  Solver(),
  _linearSolver(linearSolver)
{
  // workspace
  _Hpp=0;
  _Hll=0;
  _Hpl=0;
  _Hschur=0;
  _DInvSchur=0;
  _coefficients=0;
  _bschur = 0;
  _xSize=0;
  _numPoses=0;
  _numLandmarks=0;
  _sizePoses=0;
  _sizeLandmarks=0;
  _doSchur=true;
}

template <typename Traits>
void BlockSolver<Traits>::resize(int* blockPoseIndices, int numPoseBlocks, 
              int* blockLandmarkIndices, int numLandmarkBlocks,
              int s)
{
  deallocate();

  resizeVector(s);

  if (_doSchur) {
    // TODO the following two are only used in schur, actually too large...
    _coefficients = new double [s];
    _bschur = new double[s];
  }

  _Hpp=new PoseHessianType(blockPoseIndices, blockPoseIndices, numPoseBlocks, numPoseBlocks);
  if (_doSchur) {
    _Hschur=new PoseHessianType(blockPoseIndices, blockPoseIndices, numPoseBlocks, numPoseBlocks);
    _Hll=new LandmarkHessianType(blockLandmarkIndices, blockLandmarkIndices, numLandmarkBlocks, numLandmarkBlocks);
    _DInvSchur=new LandmarkHessianType(blockLandmarkIndices, blockLandmarkIndices, numLandmarkBlocks, numLandmarkBlocks);
    _Hpl=new PoseLandmarkHessianType(blockPoseIndices, blockLandmarkIndices, numPoseBlocks, numLandmarkBlocks);
  }
}

template <typename Traits>
void BlockSolver<Traits>::deallocate()
{
  if (_Hpp){
    delete _Hpp;
    _Hpp=0;
  }
  if (_Hll){
    delete _Hll;
    _Hll=0;
  }
  if (_Hpl){
    delete _Hpl;
    _Hpl = 0;
  }
  if (_Hschur){
    delete _Hschur;
    _Hschur=0;
  }
  if (_DInvSchur){
    delete _DInvSchur;
    _DInvSchur=0;
  }
  if (_coefficients) {
    delete[] _coefficients;
    _coefficients = 0;
  }
  if (_bschur) {
    delete[] _bschur;
    _bschur = 0;
  }
}

template <typename Traits>
BlockSolver<Traits>::~BlockSolver()
{
  delete _linearSolver;
  deallocate();
}

template <typename Traits>
bool BlockSolver<Traits>::buildStructure(bool zeroBlocks)
{
  assert(_optimizer);

  size_t sparseDim = 0;
  _numPoses=0;
  _numLandmarks=0;
  _sizePoses=0;
  _sizeLandmarks=0;
#ifdef _MSC_VER
  int* blockPoseIndices = new int[_optimizer->indexMapping().size()];
  int* blockLandmarkIndices = new int[_optimizer->indexMapping().size()];
#else
  int blockPoseIndices[_optimizer->indexMapping().size()];
  int blockLandmarkIndices[_optimizer->indexMapping().size()];
#endif

  for (size_t i = 0; i < _optimizer->indexMapping().size(); ++i) {
    OptimizableGraph::Vertex* v = _optimizer->indexMapping()[i];
    int dim = v->dimension();
    if (! v->marginalized()){
      v->setColInHessian(_sizePoses);
      _sizePoses+=dim;
      blockPoseIndices[_numPoses]=_sizePoses;
      ++_numPoses;
    } else {
      v->setColInHessian(_sizeLandmarks);
      _sizeLandmarks+=dim;
      blockLandmarkIndices[_numLandmarks]=_sizeLandmarks;
      ++_numLandmarks;
    }
    sparseDim += dim;
  }
  resize(blockPoseIndices, _numPoses, blockLandmarkIndices, _numLandmarks, sparseDim);
#ifdef _MSC_VER
  delete[] blockLandmarkIndices;
  delete[] blockPoseIndices;
#endif
  
  // allocate the diagonal on Hpp and Hll
  int poseIdx = 0;
  int landmarkIdx = 0;
  for (size_t i = 0; i < _optimizer->indexMapping().size(); ++i) {
    OptimizableGraph::Vertex* v = _optimizer->indexMapping()[i];
    if (! v->marginalized()){
      //assert(poseIdx == v->hessianIndex());
      PoseMatrixType* m = _Hpp->block(poseIdx, poseIdx, true);
      if (zeroBlocks)
        m->setZero();
      v->mapHessianMemory(m->data());
      ++poseIdx;
    } else {
      LandmarkMatrixType* m = _Hll->block(landmarkIdx, landmarkIdx, true);
      if (zeroBlocks)
        m->setZero();
      v->mapHessianMemory(m->data());
      _DInvSchur->block(landmarkIdx, landmarkIdx, true);
      ++landmarkIdx;
    }
  }
  assert(poseIdx == _numPoses && landmarkIdx == _numLandmarks);

  // here we assume that the landmark indices start after the pose ones
  // create the structure in Hpp, Hll and in Hpl
  for (SparseOptimizer::EdgeContainer::const_iterator it=_optimizer->activeEdges().begin(); it!=_optimizer->activeEdges().end(); ++it){
    OptimizableGraph::Edge* e = *it;

    for (size_t viIdx = 0; viIdx < e->vertices().size(); ++viIdx) {
      OptimizableGraph::Vertex* v1 = (OptimizableGraph::Vertex*) e->vertex(viIdx);
      int ind1 = v1->hessianIndex();
      if (ind1 == -1)
        continue;
      int indexV1Bak = ind1;
      for (size_t vjIdx = viIdx + 1; vjIdx < e->vertices().size(); ++vjIdx) {
        OptimizableGraph::Vertex* v2 = (OptimizableGraph::Vertex*) e->vertex(vjIdx);
        int ind2 = v2->hessianIndex();
        if (ind2 == -1)
          continue;
        ind1 = indexV1Bak;
        bool transposedBlock = ind1 > ind2;
        if (transposedBlock){ // make sure, we allocate the upper triangle block
          swap(ind1, ind2);
        }
        if (! v1->marginalized() && !v2->marginalized()){
          PoseMatrixType* m = _Hpp->block(ind1, ind2, true);
          if (zeroBlocks)
            m->setZero();
          e->mapHessianMemory(m->data(), viIdx, vjIdx, transposedBlock);
          if (_Hschur) // assume this is only needed in case we solve with the schur complement
            _Hschur->block(ind1, ind2, true);
        } else if (v1->marginalized() && v2->marginalized()){
          // RAINER hmm.... should we ever reach this here????
          LandmarkMatrixType* m = _Hll->block(ind1-_numPoses, ind2-_numPoses, true);
          if (zeroBlocks)
            m->setZero();
          e->mapHessianMemory(m->data(), viIdx, vjIdx, false);
        } else { 
          if (v1->marginalized()){ 
            PoseLandmarkMatrixType* m = _Hpl->block(v2->hessianIndex(),v1->hessianIndex()-_numPoses, true);
            if (zeroBlocks)
              m->setZero();
            e->mapHessianMemory(m->data(), viIdx, vjIdx, true); // transpose the block before writing to it
          } else {
            PoseLandmarkMatrixType* m = _Hpl->block(v1->hessianIndex(),v2->hessianIndex()-_numPoses, true);
            if (zeroBlocks)
              m->setZero();
            e->mapHessianMemory(m->data(), viIdx, vjIdx, false); // directly the block
          }
        }
      }
    }
  }

  if (! _doSchur)
    return true;
  // allocate the blocks for the schur complement
  for (size_t i = 0; i < _optimizer->indexMapping().size(); ++i) {
    OptimizableGraph::Vertex* v = _optimizer->indexMapping()[i];
    if (v->marginalized()){
      const HyperGraph::EdgeSet& vedges=v->edges();
      for (HyperGraph::EdgeSet::const_iterator it1=vedges.begin(); it1!=vedges.end(); ++it1){
        if ((*it1)->vertices().size() != 2)
          continue;
        OptimizableGraph::Vertex* v1= (OptimizableGraph::Vertex*) (*it1)->vertex(0);
        if (v1==v)
          v1 = (OptimizableGraph::Vertex*) (*it1)->vertex(1);
        if (v1->hessianIndex()==-1)
          continue;
        for  (HyperGraph::EdgeSet::const_iterator it2=vedges.begin(); it2!=vedges.end(); ++it2){
          if ((*it2)->vertices().size() != 2)
            continue;
          OptimizableGraph::Vertex* v2= (OptimizableGraph::Vertex*) (*it2)->vertex(0);
          if (v2==v)
            v2 = (OptimizableGraph::Vertex*) (*it2)->vertex(1);
          if (v2->hessianIndex()==-1)
            continue;
          int i1=v1->hessianIndex();
          int i2=v2->hessianIndex();
          if (i1<=i2)
            _Hschur->block(i1,i2,true)->setZero();
        }
      }
    }
  }

  return true;
}

template <typename Traits>
bool BlockSolver<Traits>::updateStructure(const std::vector<HyperGraph::Vertex*>& vset, const HyperGraph::EdgeSet& edges)
{
  for (std::vector<HyperGraph::Vertex*>::const_iterator vit = vset.begin(); vit != vset.end(); ++vit) {
    OptimizableGraph::Vertex* v = static_cast<OptimizableGraph::Vertex*>(*vit);
    int dim = v->dimension();
    if (! v->marginalized()){
      v->setColInHessian(_sizePoses);
      _sizePoses+=dim;
      _Hpp->rowBlockIndices().push_back(_sizePoses);
      _Hpp->colBlockIndices().push_back(_sizePoses);
      _Hpp->blockCols().push_back(typename SparseBlockMatrix<PoseMatrixType>::IntBlockMap());
      ++_numPoses;
      int ind = v->hessianIndex();
      PoseMatrixType* m = _Hpp->block(ind, ind, true);
      v->mapHessianMemory(m->data());
    } else {
      std::cerr << "updateStructure(): Schur not supported" << std::endl;
      abort();
    }
  }
  resizeVector(_sizePoses + _sizeLandmarks);

  for (HyperGraph::EdgeSet::const_iterator it = edges.begin(); it != edges.end(); ++it) {
    OptimizableGraph::Edge* e = static_cast<OptimizableGraph::Edge*>(*it);

    for (size_t viIdx = 0; viIdx < e->vertices().size(); ++viIdx) {
      OptimizableGraph::Vertex* v1 = (OptimizableGraph::Vertex*) e->vertex(viIdx);
      int ind1 = v1->hessianIndex();
      int indexV1Bak = ind1;
      if (ind1 == -1)
        continue;
      for (size_t vjIdx = viIdx + 1; vjIdx < e->vertices().size(); ++vjIdx) {
        OptimizableGraph::Vertex* v2 = (OptimizableGraph::Vertex*) e->vertex(vjIdx);
        int ind2 = v2->hessianIndex();
        if (ind2 == -1)
          continue;
        ind1 = indexV1Bak;
        bool transposedBlock = ind1 > ind2;
        if (transposedBlock) // make sure, we allocate the upper triangular block
          swap(ind1, ind2);

        if (! v1->marginalized() && !v2->marginalized()) {
          PoseMatrixType* m = _Hpp->block(ind1, ind2, true);
          e->mapHessianMemory(m->data(), viIdx, vjIdx, transposedBlock);
        } else { 
          std::cerr << __PRETTY_FUNCTION__ << ": not supported" << std::endl;
        }
      }
    }

  }

  return true;
}

template <typename Traits>
bool BlockSolver<Traits>::solve(){
  //cerr << __PRETTY_FUNCTION__ << endl;
  if (! _doSchur){
    double t=get_monotonic_time();
    bool ok = _linearSolver->solve(*_Hpp, _x, _b);
    if (globalStats) {
      globalStats->timeLinearSolver = get_monotonic_time() - t;
      globalStats->hessianDimension = globalStats->hessianPoseDimension = _Hpp->cols();
    }
    return ok;
  }

  // schur thing

  // backup the coefficient matrix
  double t=get_monotonic_time();
  _Hschur->clear();
  _Hpp->add(_Hschur);
  _DInvSchur->clear();
  memset (_coefficients, 0, _xSize*sizeof(double));
  for (size_t i = 0; i < _optimizer->indexMapping().size(); ++i) {
    OptimizableGraph::Vertex* v = _optimizer->indexMapping()[i];
    if (v->marginalized()){
      int landmarkIndex=i-_numPoses;
      const HyperGraph::EdgeSet& vedges=v->edges();

      const LandmarkMatrixType * D=_Hll->block(landmarkIndex,landmarkIndex);
      assert (D);
      assert (D->rows()==D->cols());
      LandmarkMatrixType Dinv=D->inverse();
      LandmarkMatrixType * _DInvSchurBlock=_DInvSchur->block(landmarkIndex, landmarkIndex, false);
      assert(_DInvSchurBlock);
      assert(_DInvSchurBlock->rows()==D->rows());
      assert(_DInvSchurBlock->cols()==D->cols());

      *_DInvSchurBlock=Dinv;
      LandmarkVectorType  db(D->rows());
      for (int j=0; j<D->rows(); ++j) {
        db[j]=_b[v->colInHessian()+_sizePoses+j];
      }
      db=Dinv*db;

      // helper array for OpenMP parallel
      size_t tmpIdx = 0;
#     ifdef _MSC_VER
      OptimizableGraph::Edge** tmpEdges = new OptimizableGraph::Edge*[vedges.size()];
#     else
      OptimizableGraph::Edge* tmpEdges[vedges.size()];
#     endif
      for (HyperGraph::EdgeSet::const_iterator it2=vedges.begin(); it2!=vedges.end(); ++it2) {
        OptimizableGraph::Edge* e2 = static_cast<OptimizableGraph::Edge*>(*it2);
        tmpEdges[tmpIdx++] = e2;
      }

#     ifdef G2O_OPENMP
#     pragma omp parallel for default (shared)
#     endif
      for (size_t l=0; l < tmpIdx; ++l) {
        OptimizableGraph::Edge* e1 = tmpEdges[l];
        if (e1->vertices().size() != 2)
          continue;
        OptimizableGraph::Vertex* v1= static_cast<OptimizableGraph::Vertex*>( e1->vertex(0) );
        if (v1==v)
          v1 = (OptimizableGraph::Vertex*) e1->vertex(1);

        assert (!v1->marginalized());
        int i1=v1->hessianIndex();
        if (i1<0)
          continue;

        const PoseLandmarkMatrixType* Bi=_Hpl->block(i1,landmarkIndex);
        assert(Bi);

        PoseVectorType Bb=(*Bi)*db;
        v1->lockQuadraticForm();
        for (int j=0; j<Bb.rows(); ++j){
          _coefficients[v1->colInHessian()+j]+=Bb(j);
        }
        PoseLandmarkMatrixType BDinv = (*Bi)*(Dinv);

        for (size_t k =0; k < tmpIdx; ++k) {
          OptimizableGraph::Edge* e2 = tmpEdges[k];
          if (e2->vertices().size() != 2)
            continue;
          OptimizableGraph::Vertex* v2= (OptimizableGraph::Vertex*) e2->vertex(0);
          if (v2==v)
            v2 = (OptimizableGraph::Vertex*) e2->vertex(1);

          assert (!v2->marginalized());
          int i2=v2->hessianIndex();
          if (i2<0)
            continue;
          if (i1>i2)
            continue;

          const PoseLandmarkMatrixType* Bj = _Hpl->block(i2,landmarkIndex);
          assert(Bj); 

          PoseMatrixType* Hi1i2 = _Hschur->block(i1,i2);
          assert(Hi1i2);
          (*Hi1i2).noalias() -= BDinv*Bj->transpose();
        }
        v1->unlockQuadraticForm();
      }
#     ifdef _MSC_VER
      delete[] tmpEdges;
#     endif
    }
  }
  //cerr << "Solve [marginalize] = " <<  get_monotonic_time()-t << endl;

  // _bschur = _b for calling solver, and not touching _b
  memcpy(_bschur, _b, _xSize * sizeof(double));
  for (int i=0; i<_sizePoses; ++i){
    _bschur[i]-=_coefficients[i];
  }

  if (globalStats){
    globalStats->timeSchurrComplement = get_monotonic_time() - t;
  }

  t=get_monotonic_time();
  bool solvedPoses = _linearSolver->solve(*_Hschur, _x, _bschur);
  if (globalStats) {
    globalStats->timeLinearSolver = get_monotonic_time() - t;
    globalStats->hessianPoseDimension = _Hpp->cols();
    globalStats->hessianLandmarkDimension = _Hll->cols();
    globalStats->hessianDimension = globalStats->hessianPoseDimension + globalStats->hessianLandmarkDimension;
  }
  //cerr << "Solve [decompose and solve] = " <<  get_monotonic_time()-t << endl;

  if (! solvedPoses)
    return false;

  // _x contains the solution for the poses, now applying it to the landmarks to get the new part of the
  // solution;
  double* xp = _x;
  double* cp = _coefficients;

  double* xl=_x+_sizePoses;
  double* cl=_coefficients + _sizePoses;
  double* bl=_b+_sizePoses;

  // cp = -xp
  for (int i=0; i<_sizePoses; ++i)
    cp[i]=-xp[i];

  // cl = bl
  memcpy(cl,bl,_sizeLandmarks*sizeof(double));

  // cl = bl - Bt * xp
  //Bt->multiply(cl, cp);
  _Hpl->rightMultiply(cl, cp);

  // xl = Dinv * cl
  memset(xl,0, _sizeLandmarks*sizeof(double));
  //_DInvSchur->multiply(xl,cl);
  _DInvSchur->rightMultiply(xl,cl);
  //cerr << "Solve [landmark delta] = " <<  get_monotonic_time()-t << endl;

  return true;
}


template <typename Traits>
bool BlockSolver<Traits>::computeMarginals(SparseBlockMatrix<MatrixXd>& spinv, const std::vector<std::pair<int, int> >& blockIndices)
{
  double t = get_monotonic_time();
  bool ok = _linearSolver->solvePattern(spinv, blockIndices, *_Hpp);
  if (globalStats) {
    globalStats->timeMarginals = get_monotonic_time() - t;
  }
  return ok;
}

template <typename Traits>
bool BlockSolver<Traits>::buildSystem()
{
  // clear b vector
# ifdef G2O_OPENMP
# pragma omp parallel for default (shared) if (_optimizer->indexMapping().size() > 1000)
# endif
  for (int i = 0; i < static_cast<int>(_optimizer->indexMapping().size()); ++i) {
    OptimizableGraph::Vertex* v=_optimizer->indexMapping()[i];
    assert(v);
    v->clearQuadraticForm();
  }
  _Hpp->clear();
  if (_doSchur) {
    _Hll->clear();
    _Hpl->clear();
  }

  // resetting the terms for the pairwise constraints
  // built up the current system by storing the Hessian blocks in the edges and vertices
# ifndef G2O_OPENMP
  // no threading, we do not need to copy the workspace
  JacobianWorkspace& jacobianWorkspace = _optimizer->jacobianWorkspace();
# else
  // if running with threads need to produce copies of the workspace for each thread
  JacobianWorkspace jacobianWorkspace = _optimizer->jacobianWorkspace();
# pragma omp parallel for default (shared) firstprivate(jacobianWorkspace) if (_optimizer->activeEdges().size() > 100)
# endif
  for (int k = 0; k < static_cast<int>(_optimizer->activeEdges().size()); ++k) {
    OptimizableGraph::Edge* e = _optimizer->activeEdges()[k];
    e->linearizeOplus(jacobianWorkspace); // jacobian of the nodes' oplus (manifold)
    e->constructQuadraticForm();
#  ifndef NDEBUG
    for (size_t i = 0; i < e->vertices().size(); ++i) {
<<<<<<< HEAD
      OptimizableGraph::Vertex* v = static_cast<OptimizableGraph::Vertex*>(e->vertex(i));
      bool hasANan = arrayHasNaN(jacobianWorkspace.workspaceForVertex(i), e->dimension() * v->dimension());
      if (hasANan) {
        cerr << "buildSystem(): NaN within Jacobian for edge " << e << " for vertex " << i << endl;
        break;
=======
      const OptimizableGraph::Vertex* v = static_cast<const OptimizableGraph::Vertex*>(e->vertex(i));
      if (! v->fixed()) {
        bool hasANan = arrayHasNaN(jacobianWorkspace.workspaceForVertex(i), e->dimension() * v->dimension());
        if (hasANan) {
          cerr << "buildSystem(): NaN within Jacobian for edge " << e << endl;
          break;
        }
>>>>>>> 2e16bdac
      }
    }
#  endif
  }

  // flush the current system in a sparse block matrix
# ifdef G2O_OPENMP
# pragma omp parallel for default (shared) if (_optimizer->indexMapping().size() > 1000)
# endif
  for (int i = 0; i < static_cast<int>(_optimizer->indexMapping().size()); ++i) {
    OptimizableGraph::Vertex* v=_optimizer->indexMapping()[i];
    int iBase = v->colInHessian();
    if (v->marginalized())
      iBase+=_sizePoses;
    v->copyB(_b+iBase);
  }

  return 0;
}


template <typename Traits>
bool BlockSolver<Traits>::setLambda(double lambda)
{
# ifdef G2O_OPENMP
# pragma omp parallel for default (shared) if (_numPoses > 100)
# endif
  for (int i = 0; i < _numPoses; ++i) {
    PoseMatrixType *b=_Hpp->block(i,i);
    b->diagonal().array() += lambda;
  }
# ifdef G2O_OPENMP
# pragma omp parallel for default (shared) if (_numLandmarks > 100)
# endif
  for (int i = 0; i < _numLandmarks; ++i) {
    LandmarkMatrixType *b=_Hll->block(i,i);
    b->diagonal().array() += lambda;
  }
  return true;
}

template <typename Traits>
bool BlockSolver<Traits>::init(SparseOptimizer* optimizer, bool online)
{
  _optimizer = optimizer;
  if (! online) {
    if (_Hpp)
      _Hpp->clear();
    if (_Hpl)
      _Hpl->clear();
    if (_Hll)
      _Hll->clear();
  }
  _linearSolver->init();
  return true;
}

template <typename Traits>
void BlockSolver<Traits>::setWriteDebug(bool writeDebug)
{
  _linearSolver->setWriteDebug(writeDebug);
}

template <typename Traits>
bool BlockSolver<Traits>::saveHessian(const std::string& fileName) const
{
  return _Hpp->writeOctave(fileName.c_str(), true);
}

} // end namespace<|MERGE_RESOLUTION|>--- conflicted
+++ resolved
@@ -537,21 +537,13 @@
     e->constructQuadraticForm();
 #  ifndef NDEBUG
     for (size_t i = 0; i < e->vertices().size(); ++i) {
-<<<<<<< HEAD
-      OptimizableGraph::Vertex* v = static_cast<OptimizableGraph::Vertex*>(e->vertex(i));
-      bool hasANan = arrayHasNaN(jacobianWorkspace.workspaceForVertex(i), e->dimension() * v->dimension());
-      if (hasANan) {
-        cerr << "buildSystem(): NaN within Jacobian for edge " << e << " for vertex " << i << endl;
-        break;
-=======
       const OptimizableGraph::Vertex* v = static_cast<const OptimizableGraph::Vertex*>(e->vertex(i));
       if (! v->fixed()) {
         bool hasANan = arrayHasNaN(jacobianWorkspace.workspaceForVertex(i), e->dimension() * v->dimension());
         if (hasANan) {
-          cerr << "buildSystem(): NaN within Jacobian for edge " << e << endl;
+          cerr << "buildSystem(): NaN within Jacobian for edge " << e << " for vertex " << i << endl;
           break;
         }
->>>>>>> 2e16bdac
       }
     }
 #  endif
