// g2o - General Graph Optimization
// Copyright (C) 2011 R. Kuemmerle, G. Grisetti, H. Strasdat, W. Burgard
// All rights reserved.
//
// Redistribution and use in source and binary forms, with or without
// modification, are permitted provided that the following conditions are
// met:
//
// * Redistributions of source code must retain the above copyright notice,
//   this list of conditions and the following disclaimer.
// * Redistributions in binary form must reproduce the above copyright
//   notice, this list of conditions and the following disclaimer in the
//   documentation and/or other materials provided with the distribution.
//
// THIS SOFTWARE IS PROVIDED BY THE COPYRIGHT HOLDERS AND CONTRIBUTORS "AS
// IS" AND ANY EXPRESS OR IMPLIED WARRANTIES, INCLUDING, BUT NOT LIMITED
// TO, THE IMPLIED WARRANTIES OF MERCHANTABILITY AND FITNESS FOR A
// PARTICULAR PURPOSE ARE DISCLAIMED. IN NO EVENT SHALL THE COPYRIGHT
// HOLDER OR CONTRIBUTORS BE LIABLE FOR ANY DIRECT, INDIRECT, INCIDENTAL,
// SPECIAL, EXEMPLARY, OR CONSEQUENTIAL DAMAGES (INCLUDING, BUT NOT LIMITED
// TO, PROCUREMENT OF SUBSTITUTE GOODS OR SERVICES; LOSS OF USE, DATA, OR
// PROFITS; OR BUSINESS INTERRUPTION) HOWEVER CAUSED AND ON ANY THEORY OF
// LIABILITY, WHETHER IN CONTRACT, STRICT LIABILITY, OR TORT (INCLUDING
// NEGLIGENCE OR OTHERWISE) ARISING IN ANY WAY OUT OF THE USE OF THIS
// SOFTWARE, EVEN IF ADVISED OF THE POSSIBILITY OF SUCH DAMAGE.

#ifndef G2O_BASE_EDGE_H
#define G2O_BASE_EDGE_H

#include <Eigen/Core>
#include <iostream>
#include <limits>
#include <type_traits>

#include "optimizable_graph.h"

namespace g2o {

<<<<<<< HEAD
namespace internal {

#ifdef G2O_OPENMP
struct QuadraticFormLock {
  explicit QuadraticFormLock(OptimizableGraph::Vertex& vertex) : _vertex(vertex) { _vertex.lockQuadraticForm(); }
  ~QuadraticFormLock() { _vertex.unlockQuadraticForm(); }

 private:
  OptimizableGraph::Vertex& _vertex;
};
#else
struct QuadraticFormLock {
  explicit QuadraticFormLock(OptimizableGraph::Vertex&) {}
  ~QuadraticFormLock() {}
};
#endif

}  // namespace internal

template <int D, typename E>
class BaseEdge : public OptimizableGraph::Edge {
 public:
  static const int Dimension = D;
  typedef E Measurement;
  typedef Eigen::Matrix<number_t, D, 1, Eigen::ColMajor> ErrorVector;
  typedef Eigen::Matrix<number_t, D, D, Eigen::ColMajor> InformationType;

  BaseEdge() : OptimizableGraph::Edge() { _dimension = D; }

  virtual ~BaseEdge() {}

  virtual number_t chi2() const { return _error.dot(information() * _error); }

  virtual const number_t* errorData() const { return _error.data(); }
  virtual number_t* errorData() { return _error.data(); }
  const ErrorVector& error() const { return _error; }
  ErrorVector& error() { return _error; }

  //! information matrix of the constraint
  EIGEN_STRONG_INLINE const InformationType& information() const { return _information; }
  EIGEN_STRONG_INLINE InformationType& information() { return _information; }
  EIGEN_STRONG_INLINE void setInformation(const InformationType& information) { _information = information; }

  virtual const number_t* informationData() const { return _information.data(); }
  virtual number_t* informationData() { return _information.data(); }

  //! accessor functions for the measurement represented by the edge
  EIGEN_STRONG_INLINE const Measurement& measurement() const { return _measurement; }
  virtual void setMeasurement(const Measurement& m) { _measurement = m; }

  virtual int rank() const { return _dimension; }

  virtual void initialEstimate(const OptimizableGraph::VertexSet&, OptimizableGraph::Vertex*) {
    std::cerr << "inititialEstimate() is not implemented, please give implementation in your derived class"
              << std::endl;
  }

 protected:
  Measurement _measurement;
  InformationType _information;
  ErrorVector _error;

  /**
   * calculate the robust information matrix by updating the information matrix of the error
   */
  InformationType robustInformation(const Vector3& rho) const {
    InformationType result = rho[1] * _information;
    // ErrorVector weightedErrror = _information * _error;
    // result.noalias() += 2 * rho[2] * (weightedErrror * weightedErrror.transpose());
    return result;
  }

  bool writeInformationMatrix(std::ostream& os) const {
    for (int i = 0; i < information().rows(); ++i)
      for (int j = i; j < information().cols(); ++j) os << information()(i, j) << " ";
    return os.good();
  }

  bool readInformationMatrix(std::istream& is) {
    for (int i = 0; i < information().rows() && is.good(); ++i)
      for (int j = i; j < information().cols() && is.good(); ++j) {
        is >> information()(i, j);
        if (i != j) information()(j, i) = information()(i, j);
      }
    return is.good() || is.eof();
  }

  bool writeParamIds(std::ostream& os) const {
    for (auto id : _parameterIds) os << id << " ";
    return os.good();
  }

  bool readParamIds(std::istream& is) {
    for (size_t i = 0; i < numParameters(); ++i) {
      int paramId;
      is >> paramId;
      setParameterId(i, paramId);
    }
    return is.good() || is.eof();
  }

 public:
  EIGEN_MAKE_ALIGNED_OPERATOR_NEW
};

template <typename E>
class BaseEdge<-1, E> : public OptimizableGraph::Edge {
 public:
  static const int Dimension = -1;
  typedef E Measurement;
  typedef Eigen::Matrix<number_t, Eigen::Dynamic, 1, Eigen::ColMajor> ErrorVector;
  typedef Eigen::Matrix<number_t, Eigen::Dynamic, Eigen::Dynamic, Eigen::ColMajor> InformationType;

  BaseEdge() : OptimizableGraph::Edge() {}

  virtual ~BaseEdge() {}

  virtual number_t chi2() const { return _error.dot(information() * _error); }

  virtual const number_t* errorData() const { return _error.data(); }
  virtual number_t* errorData() { return _error.data(); }
  const ErrorVector& error() const { return _error; }
  ErrorVector& error() { return _error; }

  //! information matrix of the constraint
  const InformationType& information() const { return _information; }
  InformationType& information() { return _information; }
  void setInformation(const InformationType& information) { _information = information; }

  virtual const number_t* informationData() const { return _information.data(); }
  virtual number_t* informationData() { return _information.data(); }

  //! accessor functions for the measurement represented by the edge
  const Measurement& measurement() const { return _measurement; }
  virtual void setMeasurement(const Measurement& m) { _measurement = m; }

  virtual int rank() const { return _dimension; }

  virtual void initialEstimate(const OptimizableGraph::VertexSet&, OptimizableGraph::Vertex*) {
    std::cerr << "inititialEstimate() is not implemented, please give implementation in your derived class"
              << std::endl;
  }

 protected:
  Measurement _measurement;
  InformationType _information;
  ErrorVector _error;

  /**
   * calculate the robust information matrix by updating the information matrix of the error
   */
  InformationType robustInformation(const Vector3& rho) {
    InformationType result = rho[1] * _information;
    // ErrorVector weightedErrror = _information * _error;
    // result.noalias() += 2 * rho[2] * (weightedErrror * weightedErrror.transpose());
    return result;
  }

  bool writeInformationMatrix(std::ostream& os) const {
    for (int i = 0; i < information().rows(); ++i)
      for (int j = i; j < information().cols(); ++j) os << " " << information()(i, j);
    return os.good();
  }

  bool readInformationMatrix(std::istream& is) {
    for (int i = 0; i < information().rows() && is.good(); ++i)
      for (int j = i; j < information().cols() && is.good(); ++j) {
        is >> information()(i, j);
        if (i != j) information()(j, i) = information()(i, j);
      }
    return true;
  }

 public:
  EIGEN_MAKE_ALIGNED_OPERATOR_NEW
};

}  // end namespace g2o
=======
  namespace internal {

  #ifdef G2O_OPENMP
    struct QuadraticFormLock {
      explicit QuadraticFormLock(OptimizableGraph::Vertex& vertex)
        :_vertex(vertex) {
          _vertex.lockQuadraticForm();
        }
      ~QuadraticFormLock() {
        _vertex.unlockQuadraticForm();
      }
      private:
      OptimizableGraph::Vertex& _vertex;
    };
  #else
    struct QuadraticFormLock {
      explicit QuadraticFormLock(OptimizableGraph::Vertex& ) { }
      ~QuadraticFormLock() { }
    };
  #endif

    template <int D>
    struct BaseEdgeTraits {
      static constexpr int Dimension = D;
      typedef Eigen::Matrix<number_t, D, 1, Eigen::ColMajor> ErrorVector;
      typedef Eigen::Matrix<number_t, D, D, Eigen::ColMajor> InformationType;
    };

    template <>
    struct BaseEdgeTraits<-1> {
      static constexpr int Dimension = -1;
      typedef Eigen::Matrix<number_t, Eigen::Dynamic, 1, Eigen::ColMajor> ErrorVector;
      typedef Eigen::Matrix<number_t, Eigen::Dynamic, Eigen::Dynamic, Eigen::ColMajor> InformationType;
    };

  } // internal namespace

  template <int D, typename E>
  class BaseEdge : public OptimizableGraph::Edge
  {
    public:

      static constexpr int Dimension = internal::BaseEdgeTraits<D>::Dimension;
      typedef E Measurement;
      typedef typename internal::BaseEdgeTraits<D>::ErrorVector ErrorVector;
      typedef typename internal::BaseEdgeTraits<D>::InformationType InformationType;

      BaseEdge() : OptimizableGraph::Edge()
      {
        _dimension = D;
      }

      virtual ~BaseEdge() {}

      virtual number_t chi2() const
      {
        return _error.dot(information()*_error);
      }

      virtual const number_t* errorData() const { return _error.data();}
      virtual number_t* errorData() { return _error.data();}
      const ErrorVector& error() const { return _error;}
      ErrorVector& error() { return _error;}

      //! information matrix of the constraint
      EIGEN_STRONG_INLINE const InformationType& information() const { return _information;}
      EIGEN_STRONG_INLINE InformationType& information() { return _information;}
      EIGEN_STRONG_INLINE void setInformation(const InformationType& information) { _information = information;}

      virtual const number_t* informationData() const { return _information.data();}
      virtual number_t* informationData() { return _information.data();}

      //! accessor functions for the measurement represented by the edge
      EIGEN_STRONG_INLINE const Measurement& measurement() const { return _measurement;}
      virtual void setMeasurement(const Measurement& m) { _measurement = m;}

      virtual int rank() const {return _dimension;}

      virtual void initialEstimate(const OptimizableGraph::VertexSet&, OptimizableGraph::Vertex*)
      {
        std::cerr << "inititialEstimate() is not implemented, please give implementation in your derived class" << std::endl;
      }

      /**
       * set the dimension for a dynamically sizeable error function.
       * The member will not be declared for edges having a fixed size at compile time.
       */
      template <int Dim = D>
      typename std::enable_if<Dim == -1, void>::type setDimension(int dim) {
        _dimension = dim;
        _information.resize(dim, dim);
        _error.resize(dim, 1);
        _measurement.resize(dim, 1);
      }

    protected:

      Measurement _measurement;
      InformationType _information;
      ErrorVector _error;

      /**
       * calculate the robust information matrix by updating the information matrix of the error
       */
      InformationType robustInformation(const Vector3& rho) const
      {
        InformationType result = rho[1] * _information;
        //ErrorVector weightedErrror = _information * _error;
        //result.noalias() += 2 * rho[2] * (weightedErrror * weightedErrror.transpose());
        return result;
      }

      bool writeInformationMatrix(std::ostream& os) const {
        for (int i = 0; i < information().rows(); ++i)
          for (int j = i; j < information().cols(); ++j) os << information()(i, j) << " ";
        return os.good();
      }

      bool readInformationMatrix(std::istream& is) {
        for (int i = 0; i < information().rows() && is.good(); ++i)
          for (int j = i; j < information().cols() && is.good(); ++j) {
            is >> information()(i, j);
            if (i != j) information()(j, i) = information()(i, j);
          }
        return is.good() || is.eof();
      }

      bool writeParamIds(std::ostream& os) const {
        for (auto id : _parameterIds) os << id << " ";
        return os.good();
      }

      bool readParamIds(std::istream& is) {
        for (size_t i = 0; i < numParameters(); ++i) {
          int paramId;
          is >> paramId;
          setParameterId(i, paramId);
        }
        return is.good() || is.eof();
      }

    public:
      EIGEN_MAKE_ALIGNED_OPERATOR_NEW
  };

} // end namespace g2o
>>>>>>> 4e7692a3

#endif<|MERGE_RESOLUTION|>--- conflicted
+++ resolved
@@ -36,186 +36,6 @@
 
 namespace g2o {
 
-<<<<<<< HEAD
-namespace internal {
-
-#ifdef G2O_OPENMP
-struct QuadraticFormLock {
-  explicit QuadraticFormLock(OptimizableGraph::Vertex& vertex) : _vertex(vertex) { _vertex.lockQuadraticForm(); }
-  ~QuadraticFormLock() { _vertex.unlockQuadraticForm(); }
-
- private:
-  OptimizableGraph::Vertex& _vertex;
-};
-#else
-struct QuadraticFormLock {
-  explicit QuadraticFormLock(OptimizableGraph::Vertex&) {}
-  ~QuadraticFormLock() {}
-};
-#endif
-
-}  // namespace internal
-
-template <int D, typename E>
-class BaseEdge : public OptimizableGraph::Edge {
- public:
-  static const int Dimension = D;
-  typedef E Measurement;
-  typedef Eigen::Matrix<number_t, D, 1, Eigen::ColMajor> ErrorVector;
-  typedef Eigen::Matrix<number_t, D, D, Eigen::ColMajor> InformationType;
-
-  BaseEdge() : OptimizableGraph::Edge() { _dimension = D; }
-
-  virtual ~BaseEdge() {}
-
-  virtual number_t chi2() const { return _error.dot(information() * _error); }
-
-  virtual const number_t* errorData() const { return _error.data(); }
-  virtual number_t* errorData() { return _error.data(); }
-  const ErrorVector& error() const { return _error; }
-  ErrorVector& error() { return _error; }
-
-  //! information matrix of the constraint
-  EIGEN_STRONG_INLINE const InformationType& information() const { return _information; }
-  EIGEN_STRONG_INLINE InformationType& information() { return _information; }
-  EIGEN_STRONG_INLINE void setInformation(const InformationType& information) { _information = information; }
-
-  virtual const number_t* informationData() const { return _information.data(); }
-  virtual number_t* informationData() { return _information.data(); }
-
-  //! accessor functions for the measurement represented by the edge
-  EIGEN_STRONG_INLINE const Measurement& measurement() const { return _measurement; }
-  virtual void setMeasurement(const Measurement& m) { _measurement = m; }
-
-  virtual int rank() const { return _dimension; }
-
-  virtual void initialEstimate(const OptimizableGraph::VertexSet&, OptimizableGraph::Vertex*) {
-    std::cerr << "inititialEstimate() is not implemented, please give implementation in your derived class"
-              << std::endl;
-  }
-
- protected:
-  Measurement _measurement;
-  InformationType _information;
-  ErrorVector _error;
-
-  /**
-   * calculate the robust information matrix by updating the information matrix of the error
-   */
-  InformationType robustInformation(const Vector3& rho) const {
-    InformationType result = rho[1] * _information;
-    // ErrorVector weightedErrror = _information * _error;
-    // result.noalias() += 2 * rho[2] * (weightedErrror * weightedErrror.transpose());
-    return result;
-  }
-
-  bool writeInformationMatrix(std::ostream& os) const {
-    for (int i = 0; i < information().rows(); ++i)
-      for (int j = i; j < information().cols(); ++j) os << information()(i, j) << " ";
-    return os.good();
-  }
-
-  bool readInformationMatrix(std::istream& is) {
-    for (int i = 0; i < information().rows() && is.good(); ++i)
-      for (int j = i; j < information().cols() && is.good(); ++j) {
-        is >> information()(i, j);
-        if (i != j) information()(j, i) = information()(i, j);
-      }
-    return is.good() || is.eof();
-  }
-
-  bool writeParamIds(std::ostream& os) const {
-    for (auto id : _parameterIds) os << id << " ";
-    return os.good();
-  }
-
-  bool readParamIds(std::istream& is) {
-    for (size_t i = 0; i < numParameters(); ++i) {
-      int paramId;
-      is >> paramId;
-      setParameterId(i, paramId);
-    }
-    return is.good() || is.eof();
-  }
-
- public:
-  EIGEN_MAKE_ALIGNED_OPERATOR_NEW
-};
-
-template <typename E>
-class BaseEdge<-1, E> : public OptimizableGraph::Edge {
- public:
-  static const int Dimension = -1;
-  typedef E Measurement;
-  typedef Eigen::Matrix<number_t, Eigen::Dynamic, 1, Eigen::ColMajor> ErrorVector;
-  typedef Eigen::Matrix<number_t, Eigen::Dynamic, Eigen::Dynamic, Eigen::ColMajor> InformationType;
-
-  BaseEdge() : OptimizableGraph::Edge() {}
-
-  virtual ~BaseEdge() {}
-
-  virtual number_t chi2() const { return _error.dot(information() * _error); }
-
-  virtual const number_t* errorData() const { return _error.data(); }
-  virtual number_t* errorData() { return _error.data(); }
-  const ErrorVector& error() const { return _error; }
-  ErrorVector& error() { return _error; }
-
-  //! information matrix of the constraint
-  const InformationType& information() const { return _information; }
-  InformationType& information() { return _information; }
-  void setInformation(const InformationType& information) { _information = information; }
-
-  virtual const number_t* informationData() const { return _information.data(); }
-  virtual number_t* informationData() { return _information.data(); }
-
-  //! accessor functions for the measurement represented by the edge
-  const Measurement& measurement() const { return _measurement; }
-  virtual void setMeasurement(const Measurement& m) { _measurement = m; }
-
-  virtual int rank() const { return _dimension; }
-
-  virtual void initialEstimate(const OptimizableGraph::VertexSet&, OptimizableGraph::Vertex*) {
-    std::cerr << "inititialEstimate() is not implemented, please give implementation in your derived class"
-              << std::endl;
-  }
-
- protected:
-  Measurement _measurement;
-  InformationType _information;
-  ErrorVector _error;
-
-  /**
-   * calculate the robust information matrix by updating the information matrix of the error
-   */
-  InformationType robustInformation(const Vector3& rho) {
-    InformationType result = rho[1] * _information;
-    // ErrorVector weightedErrror = _information * _error;
-    // result.noalias() += 2 * rho[2] * (weightedErrror * weightedErrror.transpose());
-    return result;
-  }
-
-  bool writeInformationMatrix(std::ostream& os) const {
-    for (int i = 0; i < information().rows(); ++i)
-      for (int j = i; j < information().cols(); ++j) os << " " << information()(i, j);
-    return os.good();
-  }
-
-  bool readInformationMatrix(std::istream& is) {
-    for (int i = 0; i < information().rows() && is.good(); ++i)
-      for (int j = i; j < information().cols() && is.good(); ++j) {
-        is >> information()(i, j);
-        if (i != j) information()(j, i) = information()(i, j);
-      }
-    return true;
-  }
-
- public:
-  EIGEN_MAKE_ALIGNED_OPERATOR_NEW
-};
-
-}  // end namespace g2o
-=======
   namespace internal {
 
   #ifdef G2O_OPENMP
@@ -362,6 +182,5 @@
   };
 
 } // end namespace g2o
->>>>>>> 4e7692a3
 
 #endif