// g2o - General Graph Optimization
// Copyright (C) 2011 R. Kuemmerle, G. Grisetti, W. Burgard
// All rights reserved.
//
// Redistribution and use in source and binary forms, with or without
// modification, are permitted provided that the following conditions are
// met:
//
// * Redistributions of source code must retain the above copyright notice,
//   this list of conditions and the following disclaimer.
// * Redistributions in binary form must reproduce the above copyright
//   notice, this list of conditions and the following disclaimer in the
//   documentation and/or other materials provided with the distribution.
//
// THIS SOFTWARE IS PROVIDED BY THE COPYRIGHT HOLDERS AND CONTRIBUTORS "AS
// IS" AND ANY EXPRESS OR IMPLIED WARRANTIES, INCLUDING, BUT NOT LIMITED
// TO, THE IMPLIED WARRANTIES OF MERCHANTABILITY AND FITNESS FOR A
// PARTICULAR PURPOSE ARE DISCLAIMED. IN NO EVENT SHALL THE COPYRIGHT
// HOLDER OR CONTRIBUTORS BE LIABLE FOR ANY DIRECT, INDIRECT, INCIDENTAL,
// SPECIAL, EXEMPLARY, OR CONSEQUENTIAL DAMAGES (INCLUDING, BUT NOT LIMITED
// TO, PROCUREMENT OF SUBSTITUTE GOODS OR SERVICES; LOSS OF USE, DATA, OR
// PROFITS; OR BUSINESS INTERRUPTION) HOWEVER CAUSED AND ON ANY THEORY OF
// LIABILITY, WHETHER IN CONTRACT, STRICT LIABILITY, OR TORT (INCLUDING
// NEGLIGENCE OR OTHERWISE) ARISING IN ANY WAY OUT OF THE USE OF THIS
// SOFTWARE, EVEN IF ADVISED OF THE POSSIBILITY OF SUCH DAMAGE.

#include "hyper_graph.h"

#include "ownership.h"

#include <assert.h>
#include <queue>

namespace g2o {

  HyperGraph::Data::Data() {
    _next = 0;
    _dataContainer = 0;
  }

  HyperGraph::Data::~Data() {
    delete _next;
  }

  HyperGraph::Vertex::Vertex(int id) : _id(id)
  {
  }

  HyperGraph::Vertex::~Vertex()
  {
  }

  HyperGraph::Edge::Edge(int id) : _id(id)
  {
  }

  HyperGraph::Edge::~Edge()
  {
  }

  int HyperGraph::Edge::numUndefinedVertices() const
  {
    return std::count_if(_vertices.begin(), _vertices.end(), [](const Vertex* ptr) { return ptr == nullptr; });
  }

  void HyperGraph::Edge::resize(size_t size)
  {
    _vertices.resize(size, 0);
  }

  void HyperGraph::Edge::setId(int id)
  {
    _id = id;
  }

  HyperGraph::Vertex* HyperGraph::vertex(int id)
  {
    VertexIDMap::iterator it=_vertices.find(id);
    if (it==_vertices.end())
      return nullptr;
    return it->second;
  }

  const HyperGraph::Vertex* HyperGraph::vertex(int id) const
  {
    VertexIDMap::const_iterator it=_vertices.find(id);
    if (it==_vertices.end())
      return nullptr;
    return it->second;
  }

  bool HyperGraph::addVertex(Vertex* v)
  {
    auto result = _vertices.insert(std::make_pair(v->id(), v));
    return result.second;
  }

  /**
   * changes the id of a vertex already in the graph, and updates the bookkeeping
   @ returns false if the vertex is not in the graph;
  */
  bool HyperGraph::changeId(Vertex* v, int newId){
    Vertex* v2 = vertex(v->id());
    if (v != v2)
      return false;
    _vertices.erase(v->id());
    v->setId(newId);
    _vertices.insert(std::make_pair(v->id(), v));
    return true;
  }

  bool HyperGraph::addEdge(Edge* e)
  {
    for (std::vector<Vertex*>::iterator it = e->vertices().begin(); it != e->vertices().end(); ++it) {
      if (*it == NULL)
        return false;
    }
    std::pair<EdgeSet::iterator, bool> result = _edges.insert(e);
    if (!result.second)
      return false;
<<<<<<< HEAD
    for (std::vector<Vertex*>::iterator it = e->vertices().begin(); it != e->vertices().end(); ++it) {
      Vertex* v = *it;
      v->edges().insert(e);
=======

    for (Vertex* v : e->vertices())
    {
      if (v)
      {
        v->edges().insert(e);
      }
>>>>>>> a2341a53
    }

    return true;
  }

  bool HyperGraph::setEdgeVertex(HyperGraph::Edge* e, int pos, HyperGraph::Vertex* v)
  {
    Vertex* vOld = e->vertex(pos);
    if (vOld)
      vOld->edges().erase(e);
    e->setVertex(pos, v);
    if (v)
      v->edges().insert(e);
    return true;
  }

  bool HyperGraph::mergeVertices(Vertex* vBig, Vertex* vSmall, bool erase)
  {
    VertexIDMap::iterator it=_vertices.find(vBig->id());
    if (it==_vertices.end())
      return false;

    it=_vertices.find(vSmall->id());
    if (it==_vertices.end())
      return false;

    EdgeSet tmp(vSmall->edges());
    bool ok = true;
    for(EdgeSet::iterator it=tmp.begin(); it!=tmp.end(); ++it){
      HyperGraph::Edge* e = *it;
      for (size_t i=0; i<e->vertices().size(); i++){
        Vertex* v=e->vertex(i);
        if (v==vSmall)
          ok &= setEdgeVertex(e,i,vBig);
      }
    }
    if (erase)
      removeVertex(vSmall);
    return ok;
  }

  bool HyperGraph::detachVertex(Vertex* v){
    VertexIDMap::iterator it=_vertices.find(v->id());
    if (it==_vertices.end())
      return false;
    assert(it->second==v);
    EdgeSet tmp(v->edges());
    for (EdgeSet::iterator it=tmp.begin(); it!=tmp.end(); ++it){
      HyperGraph::Edge* e = *it;
      for (size_t i = 0 ; i<e->vertices().size(); i++){
	if (v == e->vertex(i))
	  setEdgeVertex(e,i,0);
      }
    }
    return true;
  }

  bool HyperGraph::removeVertex(Vertex* v, bool detach)
  {
    if (detach){
      bool result = detachVertex(v);
      if (! result) {
	assert (0 && "inconsistency in detaching vertex, ");
      }
    }
    VertexIDMap::iterator it=_vertices.find(v->id());
    if (it==_vertices.end())
      return false;
    assert(it->second==v);
    //remove all edges which are entering or leaving v;
    EdgeSet tmp(v->edges());
    for (EdgeSet::iterator it=tmp.begin(); it!=tmp.end(); ++it){
      if (!removeEdge(*it)){
        assert(0 && "error in erasing vertex");
      }
    }
    _vertices.erase(it);
    release(v);
    return true;
  }

  bool HyperGraph::removeEdge(Edge* e)
  {
    EdgeSet::iterator it = _edges.find(e);
    if (it == _edges.end())
      return false;
    _edges.erase(it);
    for (std::vector<Vertex*>::iterator vit = e->vertices().begin(); vit != e->vertices().end(); ++vit) {
      Vertex* v = *vit;
      if (!v)
	continue;
      it = v->edges().find(e);
      assert(it!=v->edges().end());
      v->edges().erase(it);
    }
    release(e);
    return true;
  }

  HyperGraph::HyperGraph()
  {
  }

  void HyperGraph::clear()
  {
#if G2O_DELETE_IMPLICITLY_OWNED_OBJECTS
    for (VertexIDMap::iterator it=_vertices.begin(); it!=_vertices.end(); ++it)
      delete (it->second);
    for (EdgeSet::iterator it=_edges.begin(); it!=_edges.end(); ++it)
      delete (*it);
#endif

    _vertices.clear();
    _edges.clear();
  }

  HyperGraph::~HyperGraph()
  {
    clear();
  }

} // end namespace<|MERGE_RESOLUTION|>--- conflicted
+++ resolved
@@ -118,11 +118,6 @@
     std::pair<EdgeSet::iterator, bool> result = _edges.insert(e);
     if (!result.second)
       return false;
-<<<<<<< HEAD
-    for (std::vector<Vertex*>::iterator it = e->vertices().begin(); it != e->vertices().end(); ++it) {
-      Vertex* v = *it;
-      v->edges().insert(e);
-=======
 
     for (Vertex* v : e->vertices())
     {
@@ -130,7 +125,6 @@
       {
         v->edges().insert(e);
       }
->>>>>>> a2341a53
     }
 
     return true;
