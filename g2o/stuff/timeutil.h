--- conflicted
+++ resolved
@@ -74,29 +74,20 @@
 
 namespace g2o {
 
-using seconds = std::chrono::duration<double>;
+using seconds = std::chrono::duration<number_t>;
 
 /**
  * return the current time in seconds since 1. Jan 1970
  */
 inline number_t get_time() 
 {
-<<<<<<< HEAD
-  struct timeval ts;
-  gettimeofday(&ts,0);
-  return ts.tv_sec + ts.tv_usec*cst(1e-6);
-=======
-  return seconds{std::chrono::system_clock::now().time_since_epoch()}.count();
->>>>>>> 787d9d5a
+  return seconds{ std::chrono::system_clock::now().time_since_epoch() }.count();
 }
 
 /**
  * return a monotonic increasing time which basically does not need to
  * have a reference point. Consider this for measuring how long some
  * code fragments required to execute.
- *
- * On Linux we call clock_gettime() on other systems we currently
- * call get_time().
  */
 G2O_STUFF_API number_t get_monotonic_time();
 
