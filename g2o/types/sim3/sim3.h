--- conflicted
+++ resolved
@@ -89,15 +89,9 @@
           C = 1;
           if (theta<eps)
           {
-<<<<<<< HEAD
             A = cst(1./2.);
             B = cst(1./6.);
-            R = (I + Omega + Omega*Omega);
-=======
-            A = 1./2.;
-            B = 1./6.;
             R = (I + Omega + Omega*Omega/2);//R=I+(1-cos(theta))*a^a^+sin(theta)*a^~=(omit O(theta^3))=I+theta^2/2*a^a^+theta*a^
->>>>>>> d652b0b8
           }
           else
           {
@@ -114,14 +108,9 @@
           {
             number_t sigma2= sigma*sigma;
             A = ((sigma-1)*s+1)/sigma2;
-<<<<<<< HEAD
-            B= ((cst(0.5)*sigma2-sigma+1)*s)/(sigma2*sigma);
-            R = (I + Omega + Omega2);
-=======
-            B= ((0.5*sigma2-sigma+1)*s-1)/(sigma2*sigma);//B=[C-((s*cos(theta)-1)*sigma+s*sin(theta)*theta)/(sigma^2+theta^2)]/theta^2~=(omit O(theta^2))=
+            B= ((cst(0.5)*sigma2-sigma+1)*s-1)/(sigma2*sigma);//B=[C-((s*cos(theta)-1)*sigma+s*sin(theta)*theta)/(sigma^2+theta^2)]/theta^2~=(omit O(theta^2))=
 	    //(1/2*s*sigma-s)/(sigma^2)+[C-(s-1)*sigma/(sigma^2+theta^2)]/theta^2~=(0.5*sigma^2*s-s*sigma)/sigma^3+[s-1]/sigma^3=[s*(0.5*sigma^2-sigma+1)-1]/sigma^3  
             R = (I + Omega + Omega2/2);//R=I+(1-cos(theta))*a^a^+sin(theta)*a^~=I+theta^2/2*a^a^+theta*a^
->>>>>>> d652b0b8
           }
           else
           {
@@ -191,10 +180,10 @@
           if (d>1-eps)
           {
             number_t sigma2 = sigma*sigma;
-            omega=0.5*deltaR(R);
+            omega=cst(0.5)*deltaR(R);
             Omega = skew(omega);
             A = ((sigma-1)*s+1)/(sigma2);
-            B = ((0.5*sigma2-sigma+1)*s-1)/(sigma2*sigma);//B=[C-((s*cos(theta)-1)*sigma+s*sin(theta)*theta)/(sigma^2+theta^2)]/theta^2
+            B = ((cst(0.5)*sigma2-sigma+1)*s-1)/(sigma2*sigma);//B=[C-((s*cos(theta)-1)*sigma+s*sin(theta)*theta)/(sigma^2+theta^2)]/theta^2
 	    //use limit(theta->0)(B)=limit(theta->0){[(sigma2+theta2)*(s*sigma*sin(theta)-s*sin(theta)-s*theta*cos(theta))+(s*cos(theta)*sigma-sigma+s*sin(theta)*theta)*2*theta]/(2*theta)}=
 	    //=limit(theta->0)(s*sigma-s)*sin(theta)/(2*(sigma2+theta2)*theta)+limit(theta->0)[-s*cos(theta)/(2*(sigma2+theta2))+(s*cos(theta)*sigma-sigma+s*sin(theta)*theta)/(sigma2+theta2)^2]=
 	    //=limit(theta->0)(s*sigma-s)*cos(theta)/(2*(sigma2+3*theta2))+-s/(2*sigma2)+(s-1)/sigma^3=
